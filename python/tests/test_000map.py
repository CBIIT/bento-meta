import re
import sys
sys.path.extend(['.','..'])
import pytest
from pdb import set_trace
from bento_meta.object_map import ObjectMap
from bento_meta.entity import Entity, ArgError
from bento_meta.objects import Node,Property,Term,Concept,Origin,ValueSet,Tag,mergespec

# FakeNode for testing ['relationship']['endcls'] = a _tuple_
class FakeNode(Entity):
  attspec = {"handle":"simple","model":"simple",
             "category":"simple", "concept":"object",
             "props":"collection"}
  
  mapspec_={"label":"node",
             "property": {"handle":"handle","model":"model","category":"category"},
             "relationship": {
               "concept": { "rel" : ":has_concept>",
                            "end_cls" : {"Concept","Term"} },
               "props": { "rel" : ":has_property>",
                          "end_cls" : "Property" }
               }}
  (attspec, _mapspec) = mergespec('FakeNode',attspec,mapspec_)
  def __init__(self, init=None):
    super().__init__(init=init)
  

def test_class():
  m = ObjectMap(cls=Node)
  assert isinstance(m, ObjectMap)
  assert m.cls.mapspec()["label"] == 'node'
  assert m.cls.attspec["props"] == 'collection'
  assert m.cls.attspec["_next"] == 'object'
  for c in (Node,Property,Term,Concept,Origin,Tag):
    assert isinstance(ObjectMap(cls=c),ObjectMap)
    assert c.mapspec()["label"] == c.__name__.lower()

def test_get_queries():
  m = ObjectMap(cls=Node)
  with pytest.raises(ArgError, match='arg1 must be object of class'):
    m.get_q(ValueSet())
  with pytest.raises(ArgError, match='object must be mapped'):
    m.get_q(Node())
  n = Node({"handle":"test","model":"test"})
  n.neoid=1
  qry = m.get_q(n)
  assert qry == "MATCH (n:node) WHERE id(n)=1 RETURN n,id(n)"
  with pytest.raises(ArgError,match="'flerb' is not a registered attribute"):
    m.get_attr_q(n,'flerb')
  qry = m.get_attr_q(n,'model')
  assert qry == "MATCH (n:node) WHERE id(n)=1 RETURN n.model"
  qry = m.get_attr_q(n,'props')
  assert qry == "MATCH (n:node)-[:has_property]->(a:property) WHERE id(n)=1 RETURN a"
  qry = m.get_attr_q(n,'concept')
  assert qry == "MATCH (n:node)-[:has_concept]->(a:concept) WHERE id(n)=1 RETURN a LIMIT 1"  

def test_put_queries():
  m = ObjectMap(cls=Node)
  n = Node({"handle":"test","model":"test_model","category":1})
  qry = m.put_q(n)
  assert qry==['CREATE (n:node {handle:"test",model:"test_model",category:1}) RETURN n,id(n)']
  n.neoid=2
  stmts = m.put_q(n)
  assert stmts[0]=='MATCH (n:node) WHERE id(n)=2 SET n.handle="test",n.model="test_model",n.category=1 RETURN n,id(n)'
  assert len(stmts[1:]) == len([x for x in Node.attspec if Node.attspec[x] == 'simple'])-3
  for s in stmts[1:]:
    assert re.match('^MATCH \\(n:node\\) WHERE id\\(n\\)=2 REMOVE n.[a-z_]+ RETURN n,id\\(n\\)$',s)
  n.neoid=None
  with pytest.raises(ArgError, match='object must be mapped'):
    m.put_attr_q(n,'category',2)
  n.neoid=1
  c = Concept({"_id":"blarf"})
  with pytest.raises(ArgError, match="'values' must be a list of mapped Entity objects"):
    m.put_attr_q(n,'concept',c)
  with pytest.raises(ArgError, match="'values' must be a list of mapped Entity objects"):  
    m.put_attr_q(n,'concept',[c])
  qry = m.put_attr_q(n,'category',[3])
  assert qry=="MATCH (n:node) WHERE id(n)=1 SET category=3 RETURN id(n)"
  c.neoid=2
  stmts = m.put_attr_q(n,'concept',[c])
  assert stmts[0] == "MATCH (n:node),(a:concept) WHERE id(n)=1 AND id(a)=2 MERGE (n)-[:has_concept]->(a) RETURN id(a)"
  assert len(stmts) == 1
  prps = [Property(x) for x in ( {"model":"test","handle":"prop1"},
                                 {"model":"test","handle":"prop2"},
                                 {"model":"test","handle":"prop3"} )]
  i=5
  for p in prps:
    p.neoid=i
    i+=1
  stmts = m.put_attr_q(n,'props',prps)
  assert stmts[0] == "MATCH (n:node),(a:property) WHERE id(n)=1 AND id(a)=5 MERGE (n)-[:has_property]->(a) RETURN id(a)"
  assert len(stmts) == 3
  m=ObjectMap(cls=FakeNode)
  n=FakeNode({"handle":"test","model":"test_model","category":1})
  n.neoid=1
  t = Term({"value":"boog"})
  t.neoid=6
  stmts = m.put_attr_q(n,"concept",[t])
  assert re.match("MATCH \\(n:node\\),\\(a\\) WHERE id\\(n\\)=1 AND id\\(a\\)=6 AND \\('[a-z]+' IN labels\\(a\\) OR '[a-z]+' IN labels\\(a\\)\\) MERGE \\(n\\)-\\[:has_concept\\]->\\(a\\) RETURN id\\(a\\)",stmts[0])
  qry = m.get_attr_q(n,"concept")
  assert re.match("MATCH \\(n:node\\)-\\[:has_concept\\]->\\(a\\) WHERE id\\(n\\)=1 AND \\('[a-z]+' IN labels\\(a\\) OR '[a-z]+' IN labels\\(a\\)\\) RETURN a",qry)
  pass

def test_rm_queries():
  m = ObjectMap(cls=FakeNode)
  n = FakeNode({"handle":"test","model":"test_model","category":1})
  assert FakeNode.mapspec()["relationship"]["concept"]["end_cls"] == {"Concept","Term"}
  with pytest.raises(ArgError,match="object must be mapped"):
    m.rm_q(n)
  n.neoid=1
  qry = m.rm_q(n)
  assert qry=='MATCH (n:node) WHERE id(n)=1 DELETE n'
  qry = m.rm_q(n,detach=True)
  assert qry=='MATCH (n:node) WHERE id(n)=1 DETACH DELETE n'
  c = Concept({"_id":"blerf"})
  qry = m.rm_attr_q(n,'model')
  assert qry=='MATCH (n:node) WHERE id(n)=1 REMOVE n.model RETURN id(n)'
  qry = m.rm_attr_q(n,'props',[':all'])
  assert qry=='MATCH (n:node)-[r:has_property]->(a:property) WHERE id(n)=1 DELETE r RETURN id(n),id(a)'
  qry = m.rm_attr_q(n,'concept',[':all'])
  assert re.match("MATCH \\(n:node\\)-\\[r:has_concept\\]->\\(a\\) WHERE id\\(n\\)=1 AND \\('[a-z]+' IN labels\\(a\\) OR '[a-z]+' IN labels\\(a\\)\\) DELETE r",qry)
  prps = [Property(x) for x in ( {"model":"test","handle":"prop1"},
                                 {"model":"test","handle":"prop2"},
                                 {"model":"test","handle":"prop3"} )]
  i=5
  for p in prps:
    p.neoid=i
    i+=1
  stmts = m.rm_attr_q(n,'props',prps)
  assert stmts[0] == "MATCH (n:node)-[r:has_property]->(a:property) WHERE id(n)=1 AND id(a)=5 DELETE r RETURN id(n),id(a)"
  assert len(stmts) == 3


<<<<<<< HEAD
def test_put_then_rm_queries():
  """test adding then removing attr"""
  m = ObjectMap(cls=Node)
  n = Node({"handle":"test_","model":"test_model_","category":1})
  qry = m.put_q(n)
  assert qry==['CREATE (n:node {handle:"test_",model:"test_model_",category:1}) RETURN n,id(n)']

  # manually set neoid
  n.neoid=2
  stmts = m.put_q(n)
  assert stmts[0]=='MATCH (n:node) WHERE id(n)=2 SET n.handle="test_",n.model="test_model_",n.category=1 RETURN n,id(n)'
  assert len(stmts[1:]) == len([x for x in Node.attspec if Node.attspec[x] == 'simple'])-3
  for s in stmts[1:]:
    assert re.match('^MATCH \\(n:node\\) WHERE id\\(n\\)=2 REMOVE n.[a-z_]+ RETURN n,id\\(n\\)$',s)

  n.neoid=None
  with pytest.raises(ArgError, match='object must be mapped'):
    m.put_attr_q(n,'category',2)

  n.neoid=1
  c = Concept({"_id":"blarfblark"})
  with pytest.raises(ArgError, match="'values' must be a list of mapped Entity objects"):
    m.put_attr_q(n,'concept',c)
  with pytest.raises(ArgError, match="'values' must be a list of mapped Entity objects"):  
    m.put_attr_q(n,'concept',[c])

  qry = m.put_attr_q(n,'category',[3])
  assert qry=="MATCH (n:node) WHERE id(n)=1 SET category=3 RETURN id(n)"

  c.neoid=2
  stmts = m.put_attr_q(n,'concept',[c])
  #assert stmts[0] == "MATCH (n:node),(a:concept) WHERE id(n)=1 AND id(a)=2 MERGE (n)-[:has_concept]->(a) RETURN id(a)"
  assert len(stmts) == 1

  prps = [Property(x) for x in ( {"model":"test_","handle":"prop1"},
                                 {"model":"test_","handle":"prop2"},
                                 {"model":"test_","handle":"prop3"} )]
  i=5
  for p in prps:
    p.neoid=i
    i+=1
  stmts = m.put_attr_q(n,'props',prps)
  assert stmts[0] == "MATCH (n:node),(a:property) WHERE id(n)=1 AND id(a)=5 MERGE (n)-[:has_property]->(a) RETURN id(a)"
  assert len(stmts) == 3
  Node.mapspec_={"label":"node",
             "property": {"handle":"handle","model":"model","category":"category"},
             "relationship": {
               "concept": { "rel" : ":has_concept>",
                            "end_cls" : {"Concept","Term"} },
               "props": { "rel" : ":has_property>",
                          "end_cls" : "Property" }
               }}
  (Node.attspec, Node._mapspec) = mergespec('Node',Node.attspec,Node.mapspec_)
  assert Node.mapspec()["relationship"]["concept"]["end_cls"] == {"Concept","Term"}
  t = Term({"value":"boogblark"})
  t.neoid=6
  stmts = m.put_attr_q(n,"concept",[t])
  assert re.match("MATCH \\(n:node\\),\\(a\\) WHERE id\\(n\\)=1 AND id\\(a\\)=6 AND \\('[a-z]+' IN labels\\(a\\) OR '[a-z]+' IN labels\\(a\\)\\) MERGE \\(n\\)-\\[:has_concept\\]->\\(a\\) RETURN id\\(a\\)",stmts[0])
  qry = m.get_attr_q(n,"concept")
  assert re.match("MATCH \\(n:node\\)-\\[:has_concept\\]->\\(a\\) WHERE id\\(n\\)=1 AND \\('[a-z]+' IN labels\\(a\\) OR '[a-z]+' IN labels\\(a\\)\\) RETURN a",qry)

  # now delete the attr I just added....
  qry2 = m.rm_attr_q(n, "concept", [t])
  assert re.match("MATCH \\(n:node\\)-\\[r:has_concept\\]->\\(a\\) WHERE id\\(n\\)=1 AND id\\(a\\)=6 AND \\('[a-z]+' IN labels\\(a\\) OR '[a-z]+' IN labels\\(a\\)\\) DELETE r RETURN id\\(n\\),id\\(a\\)",qry2[0])
=======

  
    
>>>>>>> 15168e74
<|MERGE_RESOLUTION|>--- conflicted
+++ resolved
@@ -132,7 +132,6 @@
   assert len(stmts) == 3
 
 
-<<<<<<< HEAD
 def test_put_then_rm_queries():
   """test adding then removing attr"""
   m = ObjectMap(cls=Node)
@@ -197,8 +196,3 @@
   # now delete the attr I just added....
   qry2 = m.rm_attr_q(n, "concept", [t])
   assert re.match("MATCH \\(n:node\\)-\\[r:has_concept\\]->\\(a\\) WHERE id\\(n\\)=1 AND id\\(a\\)=6 AND \\('[a-z]+' IN labels\\(a\\) OR '[a-z]+' IN labels\\(a\\)\\) DELETE r RETURN id\\(n\\),id\\(a\\)",qry2[0])
-=======
-
-  
-    
->>>>>>> 15168e74
