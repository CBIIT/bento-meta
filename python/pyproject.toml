--- conflicted
+++ resolved
@@ -1,10 +1,6 @@
 [project]
 name = "bento-meta"
-<<<<<<< HEAD
 version = "0.1.2"
-=======
-version = "0.0.54"
->>>>>>> 4c086e14
 description = "Python drivers for Bento Metamodel Database"
 authors = [
   { name="Mark A. Jensen", email = "mark.jensen@nih.gov"},
@@ -24,11 +20,7 @@
 
 [tool.poetry]
 name = "bento-meta"
-<<<<<<< HEAD
 version = "0.1.2"
-=======
-version = "0.0.54"
->>>>>>> 4c086e14
 description = "Python drivers for Bento Metamodel Database"
 authors = [
     "Mark A. Jensen <mark.jensen@nih.gov>",
