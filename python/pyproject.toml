--- conflicted
+++ resolved
@@ -1,10 +1,6 @@
 [project]
 name = "bento-meta"
-<<<<<<< HEAD
 version = "0.2.3"
-=======
-version = "0.2.2"
->>>>>>> e9ae3292
 description = "Python drivers for Bento Metamodel Database"
 authors = [
   { name="Mark A. Jensen", email = "mark.jensen@nih.gov"},
@@ -24,11 +20,7 @@
 
 [tool.poetry]
 name = "bento-meta"
-<<<<<<< HEAD
 version = "0.2.3"
-=======
-version = "0.2.2"
->>>>>>> e9ae3292
 description = "Python drivers for Bento Metamodel Database"
 authors = [
     "Mark A. Jensen <mark.jensen@nih.gov>",
