--- conflicted
+++ resolved
@@ -3,115 +3,8 @@
 on: [push, pull_request]
 
 jobs:
-<<<<<<< HEAD
-    ci:
-        # Set up operating system
-        runs-on: ubuntu-latest
-        defaults:
-          run:
-            working-directory: ./python
-        strategy:
-          matrix:
-            python-version: ["3.8", "3.9", "3.10", "3.11"]
-
-        # Define job steps
-        steps:
-        - name: Set up Python ${{ matrix.python-version }}
-          uses: actions/setup-python@v4
-          with:
-            python-version: ${{ matrix.python-version }}
-
-        # - name: Display Python version
-        #   run: python -c "import sys; print(sys.version)"
-
-        - name: Check-out repository
-          uses: actions/checkout@v3
-
-        - name: Install poetry
-          uses: snok/install-poetry@v1
-
-        - name: Install package
-          run: poetry install
-
-        - name: Test with pytest
-          run: poetry run pytest tests/ --cov=bento-meta --cov-report=xml
-
-        - name: Use Codecov to track coverage
-          uses: codecov/codecov-action@v2
-          with:
-            files: ./coverage.xml   # coverage report
-
-        - name: Build documentation
-          run: poetry run make html --directory docs/
-
-    cd:
-        # Only run this job if the "ci" job passes
-        needs: ci
-
-        # Only run this job if new work is pushed to the "master" branch
-        if: github.event_name == 'push' && github.ref == 'refs/heads/master'
-
-        # Set up operating system
-        runs-on: ubuntu-latest
-        defaults:
-          run:
-            working-directory: ./python
-        strategy:
-          matrix:
-            python-version: ["3.8", "3.9", "3.10", "3.11"]
-
-        # Define job steps
-        steps:
-        - name: Set up Python ${{ matrix.python-version }}
-          uses: actions/setup-python@v4
-          with:
-            python-version: ${{ matrix.python-version }}
-
-        - name: Display Python version
-          run: python -c "impor sys; print(sys.version)"
-
-        - name: Check-out repository
-          uses: actions/checkout@v3
-          with:
-            fetch-depth: 0
-
-        - name: Install poetry
-          uses: snok/install-poetry@v1
-
-        - name: Install package
-          run: poetry install
-
-        - name: Use Python Semantic Release to prepare release
-          env:
-            GH_TOKEN: ${{ secrets.GITHUB_TOKEN }}
-          run: |
-            git config user.name github-actions
-            git config user.email github-actions@github.com
-            poetry run semantic-release publish
-
-        - name: Publish to TestPyPI
-          uses: pypa/gh-action-pypi-publish@release/v1
-          with:
-            user: __token__
-            password: ${{ secrets.TEST_PYPI_API_TOKEN }}
-            repository_url: https://test.pypi.org/legacy
-
-        - name: Test install from TestPyPI
-          run: |
-            pip install \
-            --index-url https://test.pypi.org/simple/ \
-            --extra-index-url https://pypi.org/simple \
-            bento-meta
-
-        - name: Publish to PyPI
-          uses: pypa/gh-action-pypi-publish@release/v1
-          with:
-            user: __token__
-            password: ${{ secrets.PYPI_API_TOKEN }}
-=======
     ci-cd:
       uses: CBIIT/bento-workflows/.github/workflows/ci-cd.yml@v2.1
       with:
         workdir: ./python
-        pkg_name: bento-meta
->>>>>>> 4c086e14
+        pkg_name: bento-meta